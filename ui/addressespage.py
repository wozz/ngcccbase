--- conflicted
+++ resolved
@@ -4,13 +4,9 @@
 from tablemodel import TableModel, ProxyModel
 
 
-<<<<<<< HEAD
-class AddressTableModel(AbstractTableModel):
+
+class AddressTableModel(TableModel):
     _columns = ['Moniker', 'Address', 'Balance']
-=======
-class AddressTableModel(TableModel):
-    _columns = ['Moniker', 'Address']
->>>>>>> 494e632c
     _alignment = [
         QtCore.Qt.AlignLeft | QtCore.Qt.AlignVCenter,
         QtCore.Qt.AlignCenter | QtCore.Qt.AlignVCenter,

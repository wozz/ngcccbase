import os
import sys
import signal
from PyQt4 import QtGui, uic

from pwallet import PersistentWallet
from wallet_controller import WalletController

from overviewpage import OverviewPage
from sendcoinspage import SendcoinsPage
from receivepage import ReceivePage


def getUiPath(ui_name):
    return os.path.join(os.path.dirname(os.path.abspath(__file__)),
                        'forms', ui_name)
uic.getUiPath = getUiPath


class QtUI(QtGui.QMainWindow):
    def __init__(self):
        signal.signal(signal.SIGINT, signal.SIG_DFL)
        self.app = QtGui.QApplication([])

        QtGui.QMainWindow.__init__(self)
        uic.loadUi(uic.getUiPath('ngcccbase.ui'), self)

        self.overviewpage = OverviewPage()
        self.stackedWidget.addWidget(self.overviewpage)
        self.bindOverviewPage()
        self.sendcoinspage = SendcoinsPage()
        self.stackedWidget.addWidget(self.sendcoinspage)
        self.bindSendcoinsPage()
        self.receivepage = ReceivePage()
        self.stackedWidget.addWidget(self.receivepage)
        self.bindReceivePage()

        self.bindActions()
        self.move(QtGui.QApplication.desktop().screen().rect().center()
                  - self.rect().center())
        self.show()

        self.wallet = PersistentWallet()
        self.wallet.init_model()
        self.walletController = WalletController(self.wallet.get_model())
        self.gotoOverviewPage()

        sys.exit(self.app.exec_())

    def bindActions(self):
        # menu actions
        self.actionExit.triggered.connect(lambda: self.app.exit(0))
        # toolbar actions
        self.toolbarActions = [
            self.actionGotoOverview,
            self.actionGotoSendcoins,
            self.actionGotoReceive,
        ]
        self.actionGotoOverview.triggered.connect(self.gotoOverviewPage)
        self.actionGotoSendcoins.triggered.connect(self.gotoSendcoinsPage)
        self.actionGotoReceive.triggered.connect(self.gotoReceivePage)

    def bindOverviewPage(self):
        """
        def btn_newAddressClicked():
            bitcoin_asset = self.get_asset_definition('bitcoin')
            address = self.walletController.get_new_address(bitcoin_asset)
            addresses = [
                addr.get_address() for addr in
                self.walletController.get_all_addresses(bitcoin_asset)]
            self.overviewpage.update_btc_addresses(addresses)
            self.overviewpage.set_btc_address(addr.get_address())
        self.overviewpage.btn_newAddress.clicked.connect(btn_newAddressClicked)

        def btn_newAsset():
            # need change page to issue coins
            pass
        self.overviewpage.btn_newAsset.clicked.connect(btn_newAsset)
        """

        def updateWallet():
            return
            address = self.overviewpage.get_btc_address()
            moniker = self.overviewpage.get_moniker()
            if address and moniker:
                asset = self.get_asset_definition(moniker)
                balance = self.walletController.get_balance(asset)
                if moniker == 'bitcoin':
                    balance = '%.8f BTC' % (balance,)
                else:
                    address = '%s@%s' % (moniker, address)
                    balance = '%.8f %s' % (balance, moniker)
                self.overviewpage.update_wallet(address, balance)
<<<<<<< HEAD
        self.overviewpage.cb_addresses.currentIndexChanged.connect(
            updateWallet)
=======
>>>>>>> 1ea69acb
        self.overviewpage.cb_monikers.currentIndexChanged.connect(updateWallet)

    def gotoOverviewPage(self):
        # set bitcoin addresses
<<<<<<< HEAD
        bitcoin_asset = self.get_asset_definition('bitcoin')
        bitcoin_addresses = [
            addr.get_address() for addr in
            self.walletController.get_all_addresses(bitcoin_asset)]
        self.overviewpage.update_btc_addresses(bitcoin_addresses)
=======
        #bitcoin_asset = self.get_asset_definition('bitcoin')
        #bitcoin_addresses = [addr.get_address()
        #                        for addr in self.walletController.get_all_addresses(bitcoin_asset)]
        #self.overviewpage.update_btc_addresses(bitcoin_addresses)
>>>>>>> 1ea69acb
        # set available monikers
        monikers = self.wallet.get_model().get_asset_definition_manager() \
            .lookup_by_moniker.keys()
        self.overviewpage.update_monikers(monikers)
        # goto
        self.stackedWidget.setCurrentWidget(self.overviewpage)
        # change toolbar buttons
        for action in self.toolbarActions:
            action.setChecked(False)
        self.actionGotoOverview.setChecked(True)

    def bindSendcoinsPage(self):
        def btn_send():
            recipients = self.sendcoinspage.get_data()
            if not recipients:
                return
            message = 'Are you sure you want to send'
            for recipient in recipients:
                message += '<br><b>{amount} {moniker}</b> to {address}'.format(**recipient)
            message += '?'
            retval = QtGui.QMessageBox.question(self, 'Confirm send coins',
                message,
                QtGui.QMessageBox.Yes | QtGui.QMessageBox.Cancel,
                QtGui.QMessageBox.Cancel)
            if retval == QtGui.QMessageBox.Cancel:
                return
            for recipient in recipients:
<<<<<<< HEAD
                self.walletController.send_coins(
                    recipient['address'],
=======
                self.walletController.send_coins(recipient['address'],
>>>>>>> 1ea69acb
                    self.get_asset_definition(recipient['moniker']),
                    recipient['amount'])
        self.sendcoinspage.btn_send.clicked.connect(btn_send)
        self.sendcoinspage.edt_address.returnPressed.connect(btn_send)

        def amount_editingFinished():
            if self.sendcoinspage.edt_amount.hasFocus():
                btn_send()
        self.sendcoinspage.edt_amount.editingFinished.connect(
            amount_editingFinished)

        def updateAvailableBalance():
            moniker = self.sendcoinspage.get_moniker()
            if moniker:
                asset = self.get_asset_definition(moniker)
                balance = self.walletController.get_balance(asset)
                self.sendcoinspage.set_max_amount(balance)
<<<<<<< HEAD
        self.sendcoinspage.cb_monikers.activated.connect(
            updateAvailableBalance)
=======
        self.sendcoinspage.cb_monikers.currentIndexChanged.connect(updateAvailableBalance)
>>>>>>> 1ea69acb

    def gotoSendcoinsPage(self):
        # set available monikers
        monikers = self.wallet.get_model().get_asset_definition_manager() \
            .lookup_by_moniker.keys()
        self.sendcoinspage.update_monikers(monikers)
        # goto
        self.stackedWidget.setCurrentWidget(self.sendcoinspage)
        # change toolbar buttons
        for action in self.toolbarActions:
            action.setChecked(False)
        self.actionGotoSendcoins.setChecked(True)

    def bindReceivePage(self):
        pass

    def gotoReceivePage(self):
        rows = []
        monikers = self.wallet.get_model().get_asset_definition_manager().assdef_by_moniker.keys()
        for moniker in monikers:
            addresses = self.walletController.get_all_addresses(self.get_asset_definition(moniker))
            for address in addresses:
                rows.append({'address': address.get_address(), 'moniker': moniker, 'balance': '0'})
        self.receivepage.update_addresses(rows)#[{'moniker': 'moniker', 'address': 'address', 'balance': '0.5'}])
        # goto
        self.stackedWidget.setCurrentWidget(self.receivepage)
        # change toolbar buttons
        for action in self.toolbarActions:
            action.setChecked(False)
        self.actionGotoReceive.setChecked(True)

    def get_asset_definition(self, moniker):
        adm = self.wallet.get_model().get_asset_definition_manager()
        asset = adm.get_asset_by_moniker(moniker)
        if asset:
            return asset
        else:
            raise Exception("asset not found")<|MERGE_RESOLUTION|>--- conflicted
+++ resolved
@@ -91,27 +91,14 @@
                     address = '%s@%s' % (moniker, address)
                     balance = '%.8f %s' % (balance, moniker)
                 self.overviewpage.update_wallet(address, balance)
-<<<<<<< HEAD
-        self.overviewpage.cb_addresses.currentIndexChanged.connect(
-            updateWallet)
-=======
->>>>>>> 1ea69acb
         self.overviewpage.cb_monikers.currentIndexChanged.connect(updateWallet)
 
     def gotoOverviewPage(self):
         # set bitcoin addresses
-<<<<<<< HEAD
-        bitcoin_asset = self.get_asset_definition('bitcoin')
-        bitcoin_addresses = [
-            addr.get_address() for addr in
-            self.walletController.get_all_addresses(bitcoin_asset)]
-        self.overviewpage.update_btc_addresses(bitcoin_addresses)
-=======
         #bitcoin_asset = self.get_asset_definition('bitcoin')
         #bitcoin_addresses = [addr.get_address()
         #                        for addr in self.walletController.get_all_addresses(bitcoin_asset)]
         #self.overviewpage.update_btc_addresses(bitcoin_addresses)
->>>>>>> 1ea69acb
         # set available monikers
         monikers = self.wallet.get_model().get_asset_definition_manager() \
             .lookup_by_moniker.keys()
@@ -139,12 +126,7 @@
             if retval == QtGui.QMessageBox.Cancel:
                 return
             for recipient in recipients:
-<<<<<<< HEAD
-                self.walletController.send_coins(
-                    recipient['address'],
-=======
                 self.walletController.send_coins(recipient['address'],
->>>>>>> 1ea69acb
                     self.get_asset_definition(recipient['moniker']),
                     recipient['amount'])
         self.sendcoinspage.btn_send.clicked.connect(btn_send)
@@ -162,12 +144,7 @@
                 asset = self.get_asset_definition(moniker)
                 balance = self.walletController.get_balance(asset)
                 self.sendcoinspage.set_max_amount(balance)
-<<<<<<< HEAD
-        self.sendcoinspage.cb_monikers.activated.connect(
-            updateAvailableBalance)
-=======
         self.sendcoinspage.cb_monikers.currentIndexChanged.connect(updateAvailableBalance)
->>>>>>> 1ea69acb
 
     def gotoSendcoinsPage(self):
         # set available monikers

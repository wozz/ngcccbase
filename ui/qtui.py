<<<<<<< HEAD
import os
import sys
import signal
from PyQt4 import QtGui, uic

from pwallet import PersistentWallet
from wallet_controller import WalletController
=======
import os, sys, signal
from PyQt4 import QtCore, QtGui, uic
>>>>>>> ae04d5a5

from overviewpage import OverviewPage
from sendcoinspage import SendcoinsPage
from receivepage import ReceivePage


def getUiPath(ui_name):
    return os.path.join(os.path.dirname(os.path.abspath(__file__)),
                        'forms', ui_name)
uic.getUiPath = getUiPath


<<<<<<< HEAD
class QtUI(QtGui.QMainWindow):
=======
class Application(QtGui.QApplication):
>>>>>>> ae04d5a5
    def __init__(self):
        signal.signal(signal.SIGINT, signal.SIG_DFL)
        QtGui.QApplication.__init__(self, [])


class MainWindow(QtGui.QMainWindow):
    def __init__(self):
        QtGui.QMainWindow.__init__(self)
        uic.loadUi(uic.getUiPath('ngccc.ui'), self)

        self.overviewpage = OverviewPage()
        self.stackedWidget.addWidget(self.overviewpage)
        self.sendcoinspage = SendcoinsPage()
        self.stackedWidget.addWidget(self.sendcoinspage)
        self.receivepage = ReceivePage()
        self.stackedWidget.addWidget(self.receivepage)

        self.bindActions()
<<<<<<< HEAD
        self.move(QtGui.QApplication.desktop().screen().rect().center()
                  - self.rect().center())
        self.show()

        self.wallet = PersistentWallet()
        self.wallet.init_model()
        self.walletController = WalletController(self.wallet.get_model())
=======

>>>>>>> ae04d5a5
        self.gotoOverviewPage()

    def bindActions(self):
        self.actionExit.triggered.connect(lambda: QtCore.QCoreApplication.instance().exit(0))

        self.toolbarActionGroup = QtGui.QActionGroup(self)

        self.toolbarActionGroup.addAction(self.actionGotoOverview)
        self.actionGotoOverview.triggered.connect(self.gotoOverviewPage)

        self.toolbarActionGroup.addAction(self.actionGotoSendcoins)
        self.actionGotoSendcoins.triggered.connect(self.gotoSendcoinsPage)

<<<<<<< HEAD
    def bindOverviewPage(self):
        """
        def btn_newAddressClicked():
            bitcoin_asset = self.get_asset_definition('bitcoin')
            address = self.walletController.get_new_address(bitcoin_asset)
            addresses = [
                addr.get_address() for addr in
                self.walletController.get_all_addresses(bitcoin_asset)]
            self.overviewpage.update_btc_addresses(addresses)
            self.overviewpage.set_btc_address(addr.get_address())
        self.overviewpage.btn_newAddress.clicked.connect(btn_newAddressClicked)

        def btn_newAsset():
            # need change page to issue coins
            pass
        self.overviewpage.btn_newAsset.clicked.connect(btn_newAsset)
        """

        def updateWallet():
            return
            address = self.overviewpage.get_btc_address()
            moniker = self.overviewpage.get_moniker()
            if address and moniker:
                asset = self.get_asset_definition(moniker)
                balance = self.walletController.get_balance(asset)
                if moniker == 'bitcoin':
                    balance = '%.8f BTC' % (balance,)
                else:
                    address = '%s@%s' % (moniker, address)
                    balance = '%.8f %s' % (balance, moniker)
                self.overviewpage.update_wallet(address, balance)
        self.overviewpage.cb_monikers.currentIndexChanged.connect(updateWallet)

    def gotoOverviewPage(self):
        # set bitcoin addresses
        #bitcoin_asset = self.get_asset_definition('bitcoin')
        #bitcoin_addresses = [addr.get_address()
        #                        for addr in self.walletController.get_all_addresses(bitcoin_asset)]
        #self.overviewpage.update_btc_addresses(bitcoin_addresses)
        # set available monikers
        monikers = self.wallet.get_model().get_asset_definition_manager() \
            .lookup_by_moniker.keys()
        self.overviewpage.update_monikers(monikers)
        # goto
        self.stackedWidget.setCurrentWidget(self.overviewpage)
        # change toolbar buttons
        for action in self.toolbarActions:
            action.setChecked(False)
        self.actionGotoOverview.setChecked(True)

    def bindSendcoinsPage(self):
        def btn_send():
            recipients = self.sendcoinspage.get_data()
            if not recipients:
                return
            message = 'Are you sure you want to send'
            for recipient in recipients:
                message += '<br><b>{amount} {moniker}</b> to {address}'.format(**recipient)
            message += '?'
            retval = QtGui.QMessageBox.question(self, 'Confirm send coins',
                message,
                QtGui.QMessageBox.Yes | QtGui.QMessageBox.Cancel,
                QtGui.QMessageBox.Cancel)
            if retval == QtGui.QMessageBox.Cancel:
                return
            for recipient in recipients:
                self.walletController.send_coins(recipient['address'],
                    self.get_asset_definition(recipient['moniker']),
                    recipient['amount'])
        self.sendcoinspage.btn_send.clicked.connect(btn_send)
        self.sendcoinspage.edt_address.returnPressed.connect(btn_send)

        def amount_editingFinished():
            if self.sendcoinspage.edt_amount.hasFocus():
                btn_send()
        self.sendcoinspage.edt_amount.editingFinished.connect(
            amount_editingFinished)

        def updateAvailableBalance():
            moniker = self.sendcoinspage.get_moniker()
            if moniker:
                asset = self.get_asset_definition(moniker)
                balance = self.walletController.get_balance(asset)
                self.sendcoinspage.set_max_amount(balance)
        self.sendcoinspage.cb_monikers.currentIndexChanged.connect(updateAvailableBalance)

    def gotoSendcoinsPage(self):
        # set available monikers
        monikers = self.wallet.get_model().get_asset_definition_manager() \
            .lookup_by_moniker.keys()
        self.sendcoinspage.update_monikers(monikers)
        # goto
        self.stackedWidget.setCurrentWidget(self.sendcoinspage)
        # change toolbar buttons
        for action in self.toolbarActions:
            action.setChecked(False)
=======
        self.toolbarActionGroup.addAction(self.actionGotoReceive)
        self.actionGotoReceive.triggered.connect(self.gotoReceivePage)

    def gotoOverviewPage(self):
        self.actionGotoOverview.setChecked(True)
        self.overviewpage.update()
        self.stackedWidget.setCurrentWidget(self.overviewpage)

    def gotoSendcoinsPage(self):
>>>>>>> ae04d5a5
        self.actionGotoSendcoins.setChecked(True)
        self.sendcoinspage.update()
        self.stackedWidget.setCurrentWidget(self.sendcoinspage)

    def gotoReceivePage(self):
        self.actionGotoReceive.setChecked(True)
        self.receivepage.update()
        self.stackedWidget.setCurrentWidget(self.receivepage)


class QtUI(object):
    def __init__(self):
        app = Application()
        window = MainWindow()
        window.move(QtGui.QApplication.desktop().screen().rect().center() - window.rect().center())
        window.show()
        sys.exit(app.exec_())<|MERGE_RESOLUTION|>--- conflicted
+++ resolved
@@ -1,15 +1,5 @@
-<<<<<<< HEAD
-import os
-import sys
-import signal
-from PyQt4 import QtGui, uic
-
-from pwallet import PersistentWallet
-from wallet_controller import WalletController
-=======
 import os, sys, signal
 from PyQt4 import QtCore, QtGui, uic
->>>>>>> ae04d5a5
 
 from overviewpage import OverviewPage
 from sendcoinspage import SendcoinsPage
@@ -22,11 +12,7 @@
 uic.getUiPath = getUiPath
 
 
-<<<<<<< HEAD
-class QtUI(QtGui.QMainWindow):
-=======
 class Application(QtGui.QApplication):
->>>>>>> ae04d5a5
     def __init__(self):
         signal.signal(signal.SIGINT, signal.SIG_DFL)
         QtGui.QApplication.__init__(self, [])
@@ -45,17 +31,7 @@
         self.stackedWidget.addWidget(self.receivepage)
 
         self.bindActions()
-<<<<<<< HEAD
-        self.move(QtGui.QApplication.desktop().screen().rect().center()
-                  - self.rect().center())
-        self.show()
 
-        self.wallet = PersistentWallet()
-        self.wallet.init_model()
-        self.walletController = WalletController(self.wallet.get_model())
-=======
-
->>>>>>> ae04d5a5
         self.gotoOverviewPage()
 
     def bindActions(self):
@@ -69,104 +45,6 @@
         self.toolbarActionGroup.addAction(self.actionGotoSendcoins)
         self.actionGotoSendcoins.triggered.connect(self.gotoSendcoinsPage)
 
-<<<<<<< HEAD
-    def bindOverviewPage(self):
-        """
-        def btn_newAddressClicked():
-            bitcoin_asset = self.get_asset_definition('bitcoin')
-            address = self.walletController.get_new_address(bitcoin_asset)
-            addresses = [
-                addr.get_address() for addr in
-                self.walletController.get_all_addresses(bitcoin_asset)]
-            self.overviewpage.update_btc_addresses(addresses)
-            self.overviewpage.set_btc_address(addr.get_address())
-        self.overviewpage.btn_newAddress.clicked.connect(btn_newAddressClicked)
-
-        def btn_newAsset():
-            # need change page to issue coins
-            pass
-        self.overviewpage.btn_newAsset.clicked.connect(btn_newAsset)
-        """
-
-        def updateWallet():
-            return
-            address = self.overviewpage.get_btc_address()
-            moniker = self.overviewpage.get_moniker()
-            if address and moniker:
-                asset = self.get_asset_definition(moniker)
-                balance = self.walletController.get_balance(asset)
-                if moniker == 'bitcoin':
-                    balance = '%.8f BTC' % (balance,)
-                else:
-                    address = '%s@%s' % (moniker, address)
-                    balance = '%.8f %s' % (balance, moniker)
-                self.overviewpage.update_wallet(address, balance)
-        self.overviewpage.cb_monikers.currentIndexChanged.connect(updateWallet)
-
-    def gotoOverviewPage(self):
-        # set bitcoin addresses
-        #bitcoin_asset = self.get_asset_definition('bitcoin')
-        #bitcoin_addresses = [addr.get_address()
-        #                        for addr in self.walletController.get_all_addresses(bitcoin_asset)]
-        #self.overviewpage.update_btc_addresses(bitcoin_addresses)
-        # set available monikers
-        monikers = self.wallet.get_model().get_asset_definition_manager() \
-            .lookup_by_moniker.keys()
-        self.overviewpage.update_monikers(monikers)
-        # goto
-        self.stackedWidget.setCurrentWidget(self.overviewpage)
-        # change toolbar buttons
-        for action in self.toolbarActions:
-            action.setChecked(False)
-        self.actionGotoOverview.setChecked(True)
-
-    def bindSendcoinsPage(self):
-        def btn_send():
-            recipients = self.sendcoinspage.get_data()
-            if not recipients:
-                return
-            message = 'Are you sure you want to send'
-            for recipient in recipients:
-                message += '<br><b>{amount} {moniker}</b> to {address}'.format(**recipient)
-            message += '?'
-            retval = QtGui.QMessageBox.question(self, 'Confirm send coins',
-                message,
-                QtGui.QMessageBox.Yes | QtGui.QMessageBox.Cancel,
-                QtGui.QMessageBox.Cancel)
-            if retval == QtGui.QMessageBox.Cancel:
-                return
-            for recipient in recipients:
-                self.walletController.send_coins(recipient['address'],
-                    self.get_asset_definition(recipient['moniker']),
-                    recipient['amount'])
-        self.sendcoinspage.btn_send.clicked.connect(btn_send)
-        self.sendcoinspage.edt_address.returnPressed.connect(btn_send)
-
-        def amount_editingFinished():
-            if self.sendcoinspage.edt_amount.hasFocus():
-                btn_send()
-        self.sendcoinspage.edt_amount.editingFinished.connect(
-            amount_editingFinished)
-
-        def updateAvailableBalance():
-            moniker = self.sendcoinspage.get_moniker()
-            if moniker:
-                asset = self.get_asset_definition(moniker)
-                balance = self.walletController.get_balance(asset)
-                self.sendcoinspage.set_max_amount(balance)
-        self.sendcoinspage.cb_monikers.currentIndexChanged.connect(updateAvailableBalance)
-
-    def gotoSendcoinsPage(self):
-        # set available monikers
-        monikers = self.wallet.get_model().get_asset_definition_manager() \
-            .lookup_by_moniker.keys()
-        self.sendcoinspage.update_monikers(monikers)
-        # goto
-        self.stackedWidget.setCurrentWidget(self.sendcoinspage)
-        # change toolbar buttons
-        for action in self.toolbarActions:
-            action.setChecked(False)
-=======
         self.toolbarActionGroup.addAction(self.actionGotoReceive)
         self.actionGotoReceive.triggered.connect(self.gotoReceivePage)
 
@@ -176,7 +54,6 @@
         self.stackedWidget.setCurrentWidget(self.overviewpage)
 
     def gotoSendcoinsPage(self):
->>>>>>> ae04d5a5
         self.actionGotoSendcoins.setChecked(True)
         self.sendcoinspage.update()
         self.stackedWidget.setCurrentWidget(self.sendcoinspage)

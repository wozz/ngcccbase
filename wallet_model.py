# Wallet Model: part of Wallet MVC structure

# model provides facilities for working with addresses, coins and asset
#  definitions, but it doesn't implement high-level operations
#  (those are implemented in controller)

import meat
import txcons
import utxodb
<<<<<<< HEAD
import txdb
import hashlib
=======
from ngcccbase import txdb
>>>>>>> 282a8b27


# A set of colors which belong to certain asset, it can be used to filter
#  addresses and UTXOs
class ColorSet(object):
    def __init__(self, model, color_desc_list):
        self.color_desc_list = color_desc_list
        self.color_id_set = set()
        colormap = model.get_color_map()
        for color_desc in color_desc_list:
            self.color_id_set.add(colormap.resolve_color_desc(color_desc))

    def get_data(self):
        return self.color_desc_list

    def to_string(self):
        # make this hex so we don't barf on string concatenation
        return hashlib.sha256(",".join(self.color_desc_list)).hexdigest()

    def has_color_id(self, color_id):
        return (color_id in self.color_id_set)

    def intersects(self, other):
        return len(self.color_id_set & other.color_id_set) > 0

    @classmethod
    def from_color_ids(cls, model, color_ids):
        colormap = model.get_color_map()
        color_desc_list = [colormap.find_color_desc(color_id)
                           for color_id in color_ids]
        return cls(model, color_desc_list)


# Stores the definition of a particular asset, including its colour sets,
#  it's name (moniker), and the wallet model that represents it.
class AssetDefinition(object):
    def __init__(self, model, params):
        self.model = model
        self.monikers = params.get('monikers', [])
        self.color_set = ColorSet(model, params.get('color_set'))
        self.max_index = params.get('max_index', 0)
        self.unit = int(params.get('unit', 1))

    def get_monikers(self):
        return self.monikers

    def get_color_set(self):
        return self.color_set

    def get_max_index(self):
        return self.max_index

    def get_utxo_value(self, utxo):
        return utxo.value

    def make_operational_tx_spec(self, tx_spec):
        if (not isinstance(tx_spec, txcons.BasicTxSpec)
                or not tx_spec.is_monoasset() or not tx_spec.is_monocolor()):
            raise Exception('tx spec type not supported')
        op_tx_spec = txcons.SimpleOperationalTxSpec(self.model, self)
        color_id = list(self.color_set.color_id_set)[0]
        for target in tx_spec.targets:
            # TODO: translate colorvalues
            op_tx_spec.add_target(target[0], color_id, target[2])
        return op_tx_spec

    def make_transaction_constructor(self):
        if self.color_set.color_id_set == set([0]):
            return txcons.UncoloredTC(self.model, self)
        else:
            if len(self.color_set.color_id_set) > 0:
                raise Exception('unable to make transaction constructor'
                                ' for more than one color')
            return txcons.MonocolorTC(self.model, self)

    # returns the atoms (truncate down)
    def parse_value(self, portion):
        return int(float(portion) * self.unit)

    # returns a string representation of the portion of the asset.
    # can envolve rounding.  doesn't display insignificant zeros
    def format_value(self, atoms):
        return '{0:g}'.format(atoms / float(self.unit))

    def get_data(self):
        return {
            "monikers": self.monikers,
            "color_set": self.color_set.get_data(),
            "max_index": self.max_index
            }


# Manages asset definitions
class AssetDefinitionManager(object):

    def __init__(self, model, config):
        self.config = config
        self.model = model
        self.asset_definitions = []
        self.lookup_by_moniker = {}
        for ad_params in config.get('asset_definitions', []):
            self.register_asset_definition(AssetDefinition(model, ad_params))

        # add bitcoin as a definition
        if "bitcoin" not in self.lookup_by_moniker:
            btcdef = AssetDefinition(
                model, {
                    "monikers": ["bitcoin"],
                    "color_set": [""],
                    "unit": 100000000,
                    "max_index": 0,
                    })
            self.lookup_by_moniker["bitcoin"] = btcdef
            self.asset_definitions.append(btcdef)
            self.update_config()

    def register_asset_definition(self, assdef):
        self.asset_definitions.append(assdef)
        for moniker in assdef.get_monikers():
            if moniker in self.lookup_by_moniker:
                raise Exception(
                    'more than one asset definition have same moniker')
            color_set_key = assdef.get_color_set().to_string()
            self.lookup_by_moniker[moniker] = assdef

    def add_asset_definition(self, params):
        assdef = AssetDefinition(self.model, params)
        self.register_asset_definition(assdef)
        self.update_config()
        return assdef

    def get_asset_by_moniker(self, moniker):
        return self.lookup_by_moniker.get(moniker)

    def update_config(self):
        self.config['asset_definitions'] = \
            [assdef.get_data() for assdef in self.asset_definitions]

    def get_all_assets(self):
        return self.asset_definitions


class AddressRecord(object):
    """data associated with an address: keypair, color_set, ..."""
    def __init__(self, **kwargs):
        pass

    def get_color_set(self):
        return self.color_set

    def get_data(self):
        return {"color_set": self.color_set.get_data(),
                "address_data": self.meat.getJSONData()}

    def get_address(self):
        return self.meat.pubkey


class DeterministicAddressRecord(AddressRecord):
    """All addresses that are determined by the master key"""
    def __init__(self, **kwargs):
        self.model = kwargs.get('model')
        self.color_set = kwargs.get('color_set')
        if len(self.color_set.get_data()) == 0:
            color_string = "genesis block"
        else:
            color_string = self.color_set.to_string()
        cls = meat.TestnetAddress if kwargs.get('testnet') else meat.Address
        self.meat = cls.fromMasterKey(
            kwargs['master_key'], color_string, kwargs['index'])


class LooseAddressRecord(AddressRecord):
    """All addresses imported manually from the config"""
    def __init__(self, **kwargs):
        self.model = kwargs.get('model')
        self.color_set = kwargs.get('color_set')
        cls = meat.TestnetAddress if kwargs.get('testnet') else meat.Address
        self.meat = cls.fromObj(kwargs)


class WalletAddressManager(object):
    def __init__(self, model, adm, config):
        self.config = config
        self.testnet = config.get('testnet', False)
        self.model = model
        self.master_key = config.get('master_key', None)
        self.addresses = []
        self.adm = adm
        self.genesis_color_sets = config.get('genesis_color_sets')
        self.max_genesis_index = len(self.genesis_color_sets)

        # import the genesis addresses
        for i, color_set in enumerate(self.genesis_color_sets):
            addr = self.get_genesis_address(i)
            addr.color_set = ColorSet(self.model, color_set)
            self.addresses.append(addr)

        # now import the specific color addresses
        for asset in adm.get_all_assets():
            params = {
                'testnet': self.testnet,
                'master_key': self.master_key,
                'model': self.model,
                'color_set': asset.get_color_set()
                }
            for index in range(asset.get_max_index()):
                params['index'] = index
                self.addresses.append(DeterministicAddressRecord(**params))

        # import the one-off addresses from the config
        for addr_params in config.get('addresses', []):
            addr_params['testnet'] = self.testnet
            try:
                address = LooseAddressRecord(model, **addr_params)
                self.addresses.append(address)
            except meat.InvalidAddressError:
                address_type = "Testnet" if self.testnet else "Bitcoin"
                #print "%s is an invalid %s address" % (addr_params['address_data']['pubkey'], address_type)

    def get_new_address(self, asset):
        na = DeterministicAddressRecord(
            model=self.model, master_key=self.master_key,
            color_set=asset.get_color_set(),
            index=asset.max_index, testnet=self.testnet)
        asset.max_index += 1
        self.adm.update_config()
        self.addresses.append(na)
        self.update_config()
        return na

    def get_genesis_address(self, genesis_index):
        return DeterministicAddressRecord(
            model=self.model, master_key=self.master_key,
            color_set=ColorSet(self.model, []),
            index=genesis_index, testnet=self.testnet)

    def add_genesis_color_set(self, color_set):
        self.genesis_color_sets.append(color_set)

    def get_change_address(self, color_set):
        acs = self.get_addresses_for_color_set(color_set)
        if acs:
            # reuse
            return acs[0]
        else:
            return self.get_new_addres(color_set)

    def get_all_addresses(self):
        return self.addresses

    def get_addresses_for_color_set(self, color_set):
        return [addr for addr in self.addresses
                if color_set.intersects(addr.get_color_set())]

    def update_config(self):
        self.config['genesis_color_sets'] = self.genesis_color_sets


class ColoredCoinContext(object):
    def __init__(self, config):

        params = config.get('ccc', {})
        self.testnet = config.get('testnet', False)

        from coloredcoinlib import blockchain
        from coloredcoinlib import builder
        from coloredcoinlib import store
        from coloredcoinlib import colormap
        from coloredcoinlib import colordata
        from electrum import EnhancedBlockchainState

        if self.testnet:
            self.blockchain_state = blockchain.BlockchainState(
                None, self.testnet)
        else:
            self.blockchain_state = EnhancedBlockchainState(
                "btc.it-zone.org", 50001)

        self.store_conn = store.DataStoreConnection(
            params.get("color.db", "color.db"))
        self.cdstore = store.ColorDataStore(self.store_conn.conn)
        self.metastore = store.ColorMetaStore(self.store_conn.conn)

        self.colormap = colormap.ColorMap(self.metastore)

        cdbuilder = builder.ColorDataBuilderManager(
            self.colormap, self.blockchain_state, self.cdstore,
            self.metastore, builder.FullScanColorDataBuilder)

        self.colordata = colordata.ThickColorData(
            cdbuilder, self.blockchain_state, self.cdstore)


class CoinQueryFactory(object):
    def __init__(self, model, config):
        self.model = model

    def make_query(self, query):
        color_set = query.get('color_set')
        if not color_set:
            if 'color_id_set' in query:
                color_set = ColorSet.from_color_ids(self.model,
                                                    query['color_id_set'])
            elif 'asset' in query:
                color_set = query['asset'].get_color_set()
            else:
                raise Exception('color set is not specified')
        return utxodb.UTXOQuery(self.model, color_set)


class WalletModel(object):
    def __init__(self, config):
        self.ccc = ColoredCoinContext(config)
        self.ass_def_man = AssetDefinitionManager(self, config)
        self.address_man = WalletAddressManager(self, self.ass_def_man, config)
        self.coin_query_factory = CoinQueryFactory(self, config)
        self.utxo_man = utxodb.UTXOManager(self, config)
        self.txdb = txdb.TxDb(self, config)
        self.tx_spec_transformer = txcons.TransactionSpecTransformer(
            self, config)

    def get_tx_db(self):
        return self.txdb

    def transform_tx_spec(self, tx_spec, target_spec_kind):
        return self.tx_spec_transformer.transform(tx_spec, target_spec_kind)

    def get_coin_query_factory(self):
        return self.coin_query_factory

    def make_coin_query(self, params):
        return self.coin_query_factory.make_query(params)

    def get_asset_definition_manager(self):
        return self.ass_def_man

    def get_address_manager(self):
        return self.address_man

    def get_color_map(self):
        return self.ccc.colormap

    def get_utxo_manager(self):
        return self.utxo_man<|MERGE_RESOLUTION|>--- conflicted
+++ resolved
@@ -7,12 +7,8 @@
 import meat
 import txcons
 import utxodb
-<<<<<<< HEAD
-import txdb
 import hashlib
-=======
 from ngcccbase import txdb
->>>>>>> 282a8b27
 
 
 # A set of colors which belong to certain asset, it can be used to filter
